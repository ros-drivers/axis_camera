cmake_minimum_required(VERSION 2.4.6)
project(axis_camera)

if(USE_ROSBUILD)
    include($ENV{ROS_ROOT}/core/rosbuild/rosbuild.cmake)

    # Set the build type.  Options are:
    #  Coverage       : w/ debug symbols, w/o optimization, w/ code-coverage
    #  Debug          : w/ debug symbols, w/o optimization
    #  Release        : w/o debug symbols, w/ optimization
    #  RelWithDebInfo : w/ debug symbols, w/ optimization
    #  MinSizeRel     : w/o debug symbols, w/ optimization, stripped binaries
    #set(ROS_BUILD_TYPE RelWithDebInfo)

    rosbuild_init()

    #set the default path for built executables to the "bin" directory
    #set(EXECUTABLE_OUTPUT_PATH ${PROJECT_SOURCE_DIR}/bin)
    #set the default path for built libraries to the "lib" directory
    #set(LIBRARY_OUTPUT_PATH ${PROJECT_SOURCE_DIR}/lib)
    rosbuild_find_ros_package(dynamic_reconfigure)
    include(${dynamic_reconfigure_PACKAGE_PATH}/cmake/cfgbuild.cmake)
    gencfg()


    #uncomment if you have defined messages
    rosbuild_genmsg()
    #uncomment if you have defined services
    rosbuild_gensrv()

    #common commands for building c++ executables and libraries
    #rosbuild_add_library(${PROJECT_NAME} src/example.cpp)
    #target_link_libraries(${PROJECT_NAME} another_library)
    #rosbuild_add_boost_directories()
    #rosbuild_link_boost(${PROJECT_NAME} thread)
    rosbuild_add_executable(republish src/republish.cpp)
    #target_link_libraries(example ${PROJECT_NAME})
else()

    find_package(catkin REQUIRED
      COMPONENTS
      camera_info_manager_py
      geometry_msgs
      message_generation
      rospy
      sensor_msgs
<<<<<<< HEAD
      cv_bridge
      tf
=======
      tf
      cv_bridge
>>>>>>> 4db2a428
      dynamic_reconfigure
    )
    find_package(OpenCV REQUIRED)
    catkin_python_setup()

    # ROS message generation
<<<<<<< HEAD
=======
    add_service_files(DIRECTORY srv FILES SetParameters.srv)

>>>>>>> 4db2a428
    add_message_files(DIRECTORY msg FILES Axis.msg)
    generate_messages(DEPENDENCIES geometry_msgs std_msgs)

    generate_dynamic_reconfigure_options(
      cfg/PTZ.cfg
    )

    catkin_package(
<<<<<<< HEAD
        INCLUDE_DIRS include
      CATKIN_DEPENDS camera_info_manager_py geometry_msgs message_runtime sensor_msgs tf
    )
    add_executable(republish src/republish.cpp)
    target_link_libraries(republish
        ${catkin_LIBRARIES} ${OpenCV_LIBRARIES}
    )
=======
      CATKIN_DEPENDS
      camera_info_manager_py
      geometry_msgs
      message_runtime
      sensor_msgs
      cv_bridge
      tf
    )
    add_executable(republish src/republish.cpp)
    target_link_libraries(republish ${OpenCV_LIBRARIES} ${catkin_LIBRARIES})
>>>>>>> 4db2a428

    install(PROGRAMS
      nodes/axis.py
      nodes/axis_ptz.py
      nodes/publish_axis_tf.py
      nodes/teleop.py
      nodes/teleop_speed_control.py
      DESTINATION ${CATKIN_PACKAGE_BIN_DESTINATION})

    install(DIRECTORY
      cfg
      DESTINATION ${CATKIN_PACKAGE_SHARE_DESTINATION})
endif()<|MERGE_RESOLUTION|>--- conflicted
+++ resolved
@@ -44,24 +44,17 @@
       message_generation
       rospy
       sensor_msgs
-<<<<<<< HEAD
       cv_bridge
       tf
-=======
-      tf
-      cv_bridge
->>>>>>> 4db2a428
       dynamic_reconfigure
     )
     find_package(OpenCV REQUIRED)
     catkin_python_setup()
 
+    include_directories(${catkin_INCLUDE_DIRS})
+
     # ROS message generation
-<<<<<<< HEAD
-=======
     add_service_files(DIRECTORY srv FILES SetParameters.srv)
-
->>>>>>> 4db2a428
     add_message_files(DIRECTORY msg FILES Axis.msg)
     generate_messages(DEPENDENCIES geometry_msgs std_msgs)
 
@@ -70,26 +63,13 @@
     )
 
     catkin_package(
-<<<<<<< HEAD
         INCLUDE_DIRS include
       CATKIN_DEPENDS camera_info_manager_py geometry_msgs message_runtime sensor_msgs tf
     )
     add_executable(republish src/republish.cpp)
     target_link_libraries(republish
         ${catkin_LIBRARIES} ${OpenCV_LIBRARIES}
-    )
-=======
-      CATKIN_DEPENDS
-      camera_info_manager_py
-      geometry_msgs
-      message_runtime
-      sensor_msgs
-      cv_bridge
-      tf
-    )
-    add_executable(republish src/republish.cpp)
-    target_link_libraries(republish ${OpenCV_LIBRARIES} ${catkin_LIBRARIES})
->>>>>>> 4db2a428
+        )
 
     install(PROGRAMS
       nodes/axis.py
