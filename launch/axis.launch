<launch>
  <arg name="camera_name" default="axis" />
  <arg name="hostname" default="192.168.1.13" />
  <arg name="enable_theora" default="0" />
  <arg name="enable_ptz" default="0" />
  <arg name="enable_ptz_teleop" default="0" />
  <arg name="width" default="640" />
  <arg name="height" default="480" />

  <group ns="$(arg camera_name)">
    <param name="hostname" value="$(arg hostname)" />
<<<<<<< HEAD
    <param name="width" value="$(arg width)" />
    <param name="height" value="$(arg height)" />
=======
    <param name="width" value="640" />
    <param name="height" value="480" />
    <param name="camera" value="0" />
>>>>>>> a315223b
    <node pkg="axis_camera" type="axis.py" name="axis" />
    <node pkg="axis_camera" type="axis_ptz.py" name="axis_ptz" if="$(arg enable_ptz)" />

    <node pkg="image_transport" type="republish" name="republish"
          args="compressed" if="$(arg enable_theora)">
      <remap from="in" to="image_raw" />
      <remap from="out" to="image_raw_out" />
    </node>

    <node pkg="axis_camera" type="teleop.py" name="teleop" if="$(arg enable_ptz_teleop)">
      <param name="enable_button" value="1" />
      <param name="scale_pan_deg" value="25" />
      <param name="scale_tilt_deg" value="25" />
      <remap from="joy" to="/joy" />
    </node>
  </group>

  <!-- To control the PTZ, issue commands like so:
  rostopic pub /axis/cmd axis_camera/Axis '{ brightness: 5000, pan: 100, tilt: 10, zoom: 0, autofocus: True }'
  NOTE: Don't forget to populate the brightness field, or
        you'll get very dark images.
  -->
</launch><|MERGE_RESOLUTION|>--- conflicted
+++ resolved
@@ -9,14 +9,9 @@
 
   <group ns="$(arg camera_name)">
     <param name="hostname" value="$(arg hostname)" />
-<<<<<<< HEAD
     <param name="width" value="$(arg width)" />
     <param name="height" value="$(arg height)" />
-=======
-    <param name="width" value="640" />
-    <param name="height" value="480" />
     <param name="camera" value="0" />
->>>>>>> a315223b
     <node pkg="axis_camera" type="axis.py" name="axis" />
     <node pkg="axis_camera" type="axis_ptz.py" name="axis_ptz" if="$(arg enable_ptz)" />
 
